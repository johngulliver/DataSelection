# Building Models

### Setting up training

To train new models, you can either work within the InnerEye/ directory hierarchy or create a local hierarchy beside it
and with the same internal organization (although with far fewer files).
We recommend the latter as it offers more flexibility and better separation of concerns. Here we will assume you
create a directory `InnerEyeLocal` beside `InnerEye`.

As well as your configurations (dealt with below) you will need these files:
* `settings.yml`: A file similar to `InnerEye\settings.yml` containing all your Azure settings.
The value of `extra_code_directory` should (in our example) be `'InnerEyeLocal'`, 
and model_configs_namespace should be `'InnerEyeLocal.ML.configs'`. 
* A folder like `InnerEyeLocal` that contains your additional code, and model configurations.
* A file `InnerEyeLocal/ML/runner.py` that invokes the InnerEye training runner, but that points the code to your environment and Azure
settings.
```python
from pathlib import Path
import os
from InnerEye.ML import runner


def main() -> None:
    current = os.path.dirname(os.path.realpath(__file__))
    project_root = Path(os.path.realpath(os.path.join(current, "..", "..")))
    runner.run(project_root=project_root,
               yaml_config_file=project_root / "relative/path/to/settings.yml",
               post_cross_validation_hook=None)


if __name__ == '__main__':
    main()
```

### Creating the model configuration

You will find a variety of model configurations [here](/InnerEye/ML/configs/segmentation). Those not ending
in `Base.py` reference open-sourced data and can be used as they are. Those ending in `Base.py`
are partially specified, and can be used by having other model configurations inherit from them and supply the missing
parameter values: a dataset ID at least, and optionally other values. For example, a `Prostate` model might inherit
very simply from `ProstateBase` by creating `Prostate.py` in the directory `InnerEyeLocal/ML/configs/segmentation` 
with the following contents:
```python
from InnerEye.ML.configs.segmentation.ProstateBase import ProstateBase


class Prostate(ProstateBase):
    def __init__(self) -> None:
        super().__init__(
            ground_truth_ids=["femur_r", "femur_l", "rectum", "prostate"],
            azure_dataset_id="name-of-your-AML-dataset-with-prostate-data")
```
The allowed parameters and their meanings are defined in [`SegmentationModelBase`](/InnerEye/ML/config.py).
The class name must be the same as the basename of the file containing it, so `Prostate.py` must contain `Prostate`. 
In `settings.yml`, set `model_configs_namespace` to `InnerEyeLocal.ML.configs` so this config  
is found by the runner.

A `Head and Neck` model might inherit from `HeadAndNeckBase` by creating `HeadAndNeck.py` with the following contents:
```python
from InnerEye.ML.configs.segmentation.HeadAndNeckBase import HeadAndNeckBase


class HeadAndNeck(HeadAndNeckBase):
    def __init__(self) -> None:
        super().__init__(
            ground_truth_ids=["parotid_l", "parotid_r", "smg_l", "smg_r", "spinal_cord"]
            azure_dataset_id="name-of-your-AML-dataset-with-prostate-data")
```

### Training a new model

* Set up your model configuration as above and update `azure_dataset_id` to the name of your Dataset in the AML workspace.
It is enough to put your dataset into blob storage. The dataset should be a contained in a folder at the root of the datasets container. 
The InnerEye runner will check if there is a dataset in the AzureML workspace already, and if not, generate it directly from blob storage.

* Train a new model, for example `Prostate`:
```shell script
python InnerEyeLocal/ML/runner.py --azureml --model=Prostate
```

Alternatively, you can train the model on your current machine if it is powerful enough. In
this case, you would simply omit the `azureml` flag, and instead of specifying
`azure_dataset_id` in the class constructor, you can instead use `local_dataset="my/data/folder"`,
where the folder `my/data/folder` contains a `dataset.csv` file and all the files that are referenced therein.

<<<<<<< HEAD
If your dataset is small you can try `--apply_augmentations=True` and increase the `--num_epochs=` for segmentation models. This will apply `BasicAugmentations(Transform3D[Sample])`.
This will apply these transforms: `RandomAffine(degrees=20), RandomNoise(), RandomMotion(), RandomBlur()`
=======
### Boolean Options

Note that for command line options that take a boolean argument, and that are `False` by default, there are multiple ways of setting the option. For example alternatives to  `--azureml` include:
* `--azureml=True`, or `--azureml=true`, or `--azureml=T`, or `--azureml=t`
* `--azureml=Yes`, or `--azureml=yes`, or `--azureml=Y`, or `--azureml=y`
* `--azureml=On`, or `--azureml=on`
* `--azureml=1`

Conversely, for command line options that take a boolean argument, and that are `True` by default, there are multiple ways of un-setting the option. For example alternatives to `--no-train` include:
* `--train=False`, or `--train=false`, or `--train=F`, or `--train=f`
* `--train=No`, or `--train=no`, or `--train=N`, or `--train=n`
* `--train=Off`, or `--train=off`
* `--train=0`
>>>>>>> 227bb7d4


### Training using multiple machines
To speed up training in AzureML, you can use multiple machines, by specifying the additional
`--num_nodes` argument. For example, to use 2 machines to train, specify:
```shell script
python InnerEyeLocal/ML/runner.py --azureml --model=Prostate --num_nodes=2
```
On each of the 2 machines, all available GPUs will be used. Model inference will always use only one machine.

For the Prostate model, we observed a 2.8x speedup for model training when using 4 nodes, and a 1.65x speedup 
when using 2 nodes.

### AzureML Run Hierarchy

AzureML structures all jobs in a hierarchical fashion:
* The top-level concept is a workspace
* Inside of a workspace, there are multiple experiments. Upon starting a training run, the name of the experiment
needs to be supplied. The InnerEye toolbox is set specifically to work with git repositories, and it automatically
sets the experiment name to match the name of the current git branch.
* Inside of an experiment, there are multiple runs. When starting the InnerEye toolbox as above, a run will be created.
* A run can have child runs - see below in the discussion about cross validation.


### K-Fold Model Cross Validation

For running K-fold cross validation, the InnerEye toolbox schedules multiple training runs in the cloud that run
at the same time (provided that the cluster has capacity). This means that a complete cross validation run usually
takes as long as a single training run.

To start cross validation, you can either modify the `number_of_cross_validation_splits` property of your model,
or supply it on the command line: Provide all the usual switches, and add `--number_of_cross_validation_splits=N`, 
for some `N` greater than 1; a value of 5 is typical. This will start a 
[HyperDrive run](https://docs.microsoft.com/en-us/azure/machine-learning/how-to-tune-hyperparameters): A parent
AzureML job, with `N` child runs that will execute in parallel. You can see the child runs in the AzureML UI in the
"Child Runs" tab.

The dataset splits for those `N` child runs will be
computed from the union of the Training and Validation sets. The Test set is unchanged. Note that the Test set can be
empty, in which case the union of all validation sets for the `N` child runs will be the full dataset.

### Recovering failed runs and continuing training

To train further with an already-created model, give the above command with additional switches like these:
```
--run_recovery_id=foo_bar:foo_bar_12345_abcd --start_epoch=120
```
The run recovery ID is of the form "experiment_id:run_id". When you trained your original model, it will have been
queued as a "Run" inside of an "Experiment". The experiment will be given a name derived from the branch name - for 
example, branch `foo/bar` will queue a run in experiment `foo_bar`. Inside the "Tags" section of your run, you should
see an element `run_recovery_id`. It will look something like `foo_bar:foo_bar_12345_abcd`.

If you are recovering a HyperDrive run, the value of `--run_recovery_id` should for the parent,
and `--number_of_cross_validation_splits` should have the same value as in the recovered run. 
For example:
```
--run_recovery_id=foo_bar:HD_55d4beef-7be9-45d7-89a5-1acf1f99078a --start_epoch=120 --number_of_cross_validation_splits=5
```

The run recovery ID of a parent HyperDrive run is currently not displayed in the "Details" section
of the AzureML UI. The easiest way to get it is to go to any of the child runs and use its
run recovery ID without the final underscore and digit.

### Testing an existing model
To evaluate an existing model on a test set, you can use models from previous runs in AzureML or from local checkpoints.

#### From a previus run in AzureML:
This is similar to continuing training using a run_recovery object, but you will need to set `--no-train`.
Thus your command should look like this:

```shell script
python Inner/ML/runner.py --azureml --model=Prostate --no-train --cluster=my_cluster_name \
   --run_recovery_id=foo_bar:foo_bar_12345_abcd --start_epoch=120
```
#### From a local checkpoint:
To evaluate a model using a local checkpoint, use the local_weights_path to specify the path to the model checkpoint 
and set train to `False`.
```shell script
python Inner/ML/runner.py --model=Prostate --no-train --local_weights_path=path_to_your_checkpoint
```

Alternatively, to submit an AzureML run to apply a model to a single image on your local disc, 
you can use the script `submit_for_inference.py`, with a command of this form:
```shell script
python InnerEye/Scripts/submit_for_inference.py --image_file ~/somewhere/ct.nii.gz --model_id Prostate:555 \
  --settings ../somewhere_else/settings.yml --download_folder ~/my_existing_folder
```

### Model Ensembles

An ensemble model will be created automatically and registered in the AzureML model registry whenever cross-validation
models are trained. The ensemble model creation is done by the child whose `cross_validation_split_index` is 0; 
you can identify this child by looking at the "Child Runs" tab in the parent run page in AzureML. 

To find the registered ensemble model, find the Hyperdrive parent run in AzureML. In the "Details" tab, there is an
entry for "Registered models", that links to the ensemble model that was just created. Note that each of the child runs
also registers a model, namely the one that was built off its specific subset of data, without taking into account
the other crossvalidation folds.

As well as registering the model, child run 0 runs the ensemble model on the validation and test sets. The results are
aggregated based on the `ensemble_aggregation_type` value in the model config,
and the generated posteriors are passed to the usual model testing downstream pipelines, e.g. metrics computation.


##### Interpreting results

Once your HyperDrive AzureML runs are completed, you can visualize the results by running the
[`plot_cross_validation.py`](/InnerEye/ML/visualizers/plot_cross_validation.py) script locally:
```shell script
python InnerEye/ML/visualizers/plot_cross_validation.py --run_recovery_id ... --epoch ...
```
filling in the run recovery ID of the parent run and the epoch number (one of the test epochs, e.g. the last epoch) 
for which you want results plotted. The script will also output several `..._outliers.txt` file with all of the outliers
across the splits and a portal query to 
find them in the production portal, and run statistical tests to compute the significance of differences between scores
across the splits and with respect to other runs that you specify. This is done for you during
 the run itself (see below), but you can use the script post hoc to compare arbitrary runs
 with each other. Details of the tests can be found
in [`wilcoxon_signed_rank_test.py`](/InnerEye/Common/Statistics/wilcoxon_signed_rank_test.py)
and [`mann_whitney_test.py`](/InnerEye/Common/Statistics/mann_whitney_test.py).

## Where are my outputs and models?

* AzureML writes all its results to the storage account you have specified. Inside of that account, you will
  find a container named `azureml`. You can access that with 
  [Azure StorageExplorer](https://azure.microsoft.com/en-us/features/storage-explorer/). The checkpoints and other 
  files of a run will be in folder `azureml/ExperimentRun/dcid.my_run_id`, where `my_run_id` is the "Run Id" visible in
  the "Details" section of the run. If you want to download all the results files or a large subset of them,
  we recommend you access them this way.
* The results can also be viewed in the "Outputs and Logs" section of the run. This is likely to be more
  convenient for viewing and inspecting single files.
* All files that the model training writes to the `./outputs` folder are automatically uploaded at the end of
  the AzureML training job, and are put into `outputs` in Blob Storage and in the run itself. 
  Similarly, what the model training writes to the `./logs` folder gets uploaded to `logs`.
* You can monitor the file system that is mounted on the compute node, by navigating to your
  storage account in Azure. In the blade, click on "Files" and, navigate through to `azureml/azureml/my_run_id`. This 
  will show all files that are mounted as the working directory on the compute VM.

The organization of the `outputs` directory is as follows:

* A `checkpoints` directory containing the checkpointed model file(s).
* For each test epoch `NNN`, a directory `epoch_NNN`, each of whose subdirectories `Test` and `Val`
contains the following:
  * A `metrics.csv` file, giving the Dice and Hausdorff scores for every structure
    of every subject in the test and validation sets respectively.
  * A `metrics_aggregates.csv` file, aggregating the information in `metrics.csv` by subject to give
    minimum, maximum, mean and standard deviation values for both Dice and Hausdorff scores.
  * A `metrics_boxplot.png` file, containing box-and-whisker plots for the same information.
  * Various files identifying the dataset and structure names.
  * A `thumbnails` directory, containing an image file for the maximal predicted slice for each
    structure of each test or validation subject.
  * For each test or validation subject, a directory containing a Nifti file for each predicted structure.
* If there are comparison runs (specified by the config parameter `comparison_blob_storage_paths`),
there will be a subdirectory named after each of those runs, each containing its own `epoch_NNN` subdirectory,
and there will be a file `MetricsAcrossAllRuns.csv` directly under `outputs`, combining the data from
the `metrics.csv` files of the current run and the comparison run(s).
* Additional files directly under `outputs`:
  * `args.txt` contains the configuration information.
  * `buildinformation.json` contains information on the build, partially overlapping with the content
  of the "Details" tab.
  * `dataset.csv` for the whole dataset (see ["Creating Datasets](creating_dataset.md) for details),
  and `test_dataset.csv`, `train_dataset.csv` and `val_dataset.csv` for those subsets of it.
  * `BaselineComparisonWilcoxonSignedRankTestResults.txt`, containing the results of comparisons
  between the current run and any specified baselines (earlier runs) to compare with. Each paragraph of that file compares two models and
  indicates, for each structure, when the Dice scores for the second model are significantly better 
  or worse than the first. For full details, see the 
  [source code](../InnerEye/Common/Statistics/wilcoxon_signed_rank_test.py).
  * A directory `scatterplots`, containing a `jpg` file for every pairing of the current model
  with one of the baslines. Each one is named `AAA_vs_BBB.jpg`, where `AAA` and `BBB` are the run IDs
  of the two models. Each plot shows the Dice scores on the test set for the models.
  * For both segmentation and classification models an IPython Notebook `report.ipynb` will be generated in the
   `outputs` directory.
    * For segmentation models, this report is based on the full image results of the model checkpoint that performed 
    the best on the validation set. This report will contain detailed metrics per structure, and outliers to help 
    model development.
    * For classification models, the report is based on the validation and test results from the last epoch. It shows
     metrics on the validation and test sets, ROC and PR Curves, and a list of the best and worst performing images
     from the test set.
    
Ensemble models are created by the zero'th child (with `cross_validation_split_index=0`) in each
cross-validation run. Results from inference on the test and validation sets are uploaded to the
parent run, and can be found in `epoch_NNN` directories as above.
In addition, various scores and plots from the ensemble and from individual child 
runs are uploaded to the parent run, in the `CrossValResults` directory. This contains:
* Subdirectories named 0, 1, 2, ... for all the child runs including the zero'th one, as well
 as `ENSEMBLE`, containing their respective `epoch_NNN` directories.
* Files `Dice_Test_Splits.jpg` and `Dice_Val_Splits.jpg`, containing box plots of the Dice scores
  on those datasets for each structure and each (component and ensemble) model. These give a visual
  overview of the results in the `metrics.csv` files detailed above. When there are many different
  structures, several such plots are created, with a different subset of structures in each one.
* Similarly, `HausdorffDistance_mm_Test_splits.jpg` and `HausdorffDistance_mm_Val_splits.jpg` contain
  box plots of Hausdorff distances.
* `MetricsAcrossAllRuns.csv` combines the data from all the `metrics.csv` files.
* `Test_outliers.txt` and `Val_outliers.txt` highlight particular outlier scores (both Dice and
  Hausdorff) in the test and validation sets respectively.
* A `scatterplots` directory and a file `CrossValidationWilcoxonSignedRankTestResults.txt`,
  for comparisons between the ensemble and its component models.

There is also a directory `BaselineComparisons`, containing the Wilcoxon test results and
scatterplots for the ensemble, as described above for single runs.

### Augmentations for classification models.

For classification models, you can define an augmentation pipeline to apply to your images input (resp. segmentations) at 
training, validation and test time. In order to define such a series of transformations, you will need to overload the 
`get_image_transform`  (resp. `get_segmention_transform`) method of your config class. This method expects you to return 
a `ModelTransformsPerExecutionMode`, that maps each execution mode to one transform function. We also provide the 
`ImageTransformationPipeline` a class that creates a pipeline of transforms, from a list of individual transforms and 
ensures the correct conversion of 2D or 3D PIL.Image or tensor inputs to the obtained pipeline.

`ImageTransformationPipeline` takes two arguments for its constructor:
 * `transforms`: a list of image transforms, in particular you can feed in standard [torchvision transforms](https://pytorch.org/vision/0.8/transforms.html) or
any other transforms as long as they support an input `[Z, C, H, W]` (where Z is the 3rd dimension (1 for 2D images), 
   C number of channels, H and W the height and width of each 2D slide - this is supported for standard torchvision 
   transforms.). You can also define your own transforms as long as they expect such a `[Z, C, H, W]` input. You can
   find some examples of custom transforms class in `InnerEye/ML/augmentation/image_transforms.py`.
* `use_different_transformation_per_channel`: if True, apply a different version of the augmentation pipeline
        for each channel. If False, applies the same transformation to each channel, separately. Default to False.
  
Below you can find an example of `get_image_transform` that would resize your input images to 256 x 256, and at
training time only apply random rotation of +/- 10 degrees, and apply some brightness distortion, 
using standard pytorch vision transforms.

```python
def get_image_transform(self) -> ModelTransformsPerExecutionMode:
    """
    Get transforms to perform on image samples for each model execution mode.
    """
    return ModelTransformsPerExecutionMode(
        train=ImageTransformationPipeline(transforms=[Resize(256), RandomAffine(degrees=10), ColorJitter(brightness=0.2)]),
        val=ImageTransformationPipeline(transforms=[Resize(256)]),
        test=ImageTransformationPipeline(transforms=[Resize(256)]))
```<|MERGE_RESOLUTION|>--- conflicted
+++ resolved
@@ -83,10 +83,9 @@
 `azure_dataset_id` in the class constructor, you can instead use `local_dataset="my/data/folder"`,
 where the folder `my/data/folder` contains a `dataset.csv` file and all the files that are referenced therein.
 
-<<<<<<< HEAD
 If your dataset is small you can try `--apply_augmentations=True` and increase the `--num_epochs=` for segmentation models. This will apply `BasicAugmentations(Transform3D[Sample])`.
 This will apply these transforms: `RandomAffine(degrees=20), RandomNoise(), RandomMotion(), RandomBlur()`
-=======
+
 ### Boolean Options
 
 Note that for command line options that take a boolean argument, and that are `False` by default, there are multiple ways of setting the option. For example alternatives to  `--azureml` include:
@@ -100,7 +99,6 @@
 * `--train=No`, or `--train=no`, or `--train=N`, or `--train=n`
 * `--train=Off`, or `--train=off`
 * `--train=0`
->>>>>>> 227bb7d4
 
 
 ### Training using multiple machines
