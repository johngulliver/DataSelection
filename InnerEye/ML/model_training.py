#  ------------------------------------------------------------------------------------------
#  Copyright (c) Microsoft Corporation. All rights reserved.
#  Licensed under the MIT License (MIT). See LICENSE in the repo root for license information.
#  ------------------------------------------------------------------------------------------
import logging
import os
import sys
from pathlib import Path
from typing import Any, Dict, Optional, Tuple, TypeVar

import torch
from pytorch_lightning import Trainer, seed_everything
from pytorch_lightning.callbacks import ModelCheckpoint
from pytorch_lightning.loggers import TensorBoardLogger

from InnerEye.Azure.azure_util import RUN_CONTEXT, is_offline_run_context
from InnerEye.Common.common_util import SUBJECT_METRICS_FILE_NAME, logging_section
from InnerEye.Common.resource_monitor import ResourceMonitor
from InnerEye.ML.common import ModelExecutionMode, RECOVERY_CHECKPOINT_FILE_NAME, cleanup_checkpoint_folder
from InnerEye.ML.config import SegmentationModelBase
from InnerEye.ML.deep_learning_config import ARGS_TXT, DeepLearningConfig, OutputParams, VISUALIZATION_FOLDER
from InnerEye.ML.lightning_base import InnerEyeContainer, InnerEyeLightning
from InnerEye.ML.lightning_container import LightningContainer
from InnerEye.ML.lightning_loggers import AzureMLLogger, StoringLogger
from InnerEye.ML.lightning_models import SUBJECT_OUTPUT_PER_RANK_PREFIX, ScalarLightning, \
    get_subject_output_file_per_rank
from InnerEye.ML.utils import ml_util
from InnerEye.ML.utils.checkpoint_handling import CheckpointHandler
from InnerEye.ML.utils.model_util import generate_and_print_model_summary
from InnerEye.ML.visualizers.patch_sampling import visualize_random_crops_for_dataset

TEMP_PREFIX = "temp/"

T = TypeVar('T')


def is_rank_zero() -> bool:
    """
    Tries to guess if the current process is running as DDP rank zero, before the training has actually started,
    by looking at environment variables.
    :return: True if the current process is global_rank 0.
    """
    global_rank = os.getenv("GLOBAL_RANK")
    local_rank = os.getenv("LOCAL_RANK")
    # When doing multi-node training, this indicates which node the present job is on. This is set in
    # set_environment_variables_for_multi_node
    node_rank = os.getenv("NODE_RANK", "0")
    return global_rank is None and local_rank is None and node_rank == "0"


def upload_output_file_as_temp(file_path: Path, outputs_folder: Path) -> None:
    """
    Uploads a file to the AzureML run. It will get a name that is composed of a "temp/" prefix, plus the path
    of the file relative to the outputs folder that is used for training.
    :param file_path: The path of the file to upload.
    :param outputs_folder: The root folder that contains all training outputs.
    """
    upload_name = TEMP_PREFIX + str(file_path.relative_to(outputs_folder))
    RUN_CONTEXT.upload_file(upload_name, path_or_stream=str(file_path))


def write_args_file(config: Any, outputs_folder: Path) -> None:
    """
    Writes the given object to disk in the default output folder.
    """
    output = str(config)
    outputs_folder.mkdir(exist_ok=True, parents=True)
    dst = outputs_folder / ARGS_TXT
    dst.write_text(output)
    logging.info(output)


def create_lightning_trainer(container: LightningContainer,
                             resume_from_checkpoint: Optional[Path] = None,
                             num_nodes: int = 1,
                             **kwargs: Dict[str, Any]) -> \
        Tuple[Trainer, StoringLogger]:
    """
    Creates a Pytorch Lightning Trainer object for the given model configuration. It creates checkpoint handlers
    and loggers. That includes a diagnostic logger for use in unit tests, that is also returned as the second
    return value.
    :param container: The container with model and data.
    :param resume_from_checkpoint: If provided, training resumes from this checkpoint point.
    :param num_nodes: The number of nodes to use in distributed training.
    :param kwargs: Any additional keyowrd arguments will be passed to the constructor of Trainer.
    :return: A tuple [Trainer object, diagnostic logger]
    """
    # For now, stick with the legacy behaviour of always saving only the last epoch checkpoint. For large segmentation
    # models, this still appears to be the best way of choosing them because validation loss on the relatively small
    # training patches is not stable enough. Going by the validation loss somehow works for the Prostate model, but
    # not for the HeadAndNeck model.
    best_checkpoint_callback = ModelCheckpoint(dirpath=str(container.checkpoint_folder),
                                               # filename=BEST_CHECKPOINT_FILE_NAME,
                                               # monitor=f"{VALIDATION_PREFIX}{MetricType.LOSS.value}",
                                               # save_top_k=1,
                                               save_last=True)
    # Recovery checkpoints: {epoch} will turn into a string like "epoch=1"
    # Store 1 recovery checkpoint every recovery_checkpoint_save_interval epochs. Due to a bug in Lightning, this
    # will still write alternate files recovery.ckpt and recovery-v0.ckpt, which are cleaned up later in
    # cleanup_checkpoint_folder
    recovery_checkpoint_callback = ModelCheckpoint(dirpath=str(container.checkpoint_folder),
                                                   filename=RECOVERY_CHECKPOINT_FILE_NAME,
                                                   period=container.recovery_checkpoint_save_interval
                                                   )

    num_gpus = container.get_num_gpus_to_use()
    # Accelerator should be "ddp" when running large models in AzureML (when using DDP_spawn, we get out of GPU memory).
    # For unit tests, only "ddp_spawn" works
    accelerator = "ddp" if num_gpus > 1 else None
    logging.info(f"Using {num_gpus} GPUs with accelerator '{accelerator}'")
    tensorboard_logger = TensorBoardLogger(save_dir=str(container.logs_folder), name="Lightning", version="")
    loggers = [tensorboard_logger, AzureMLLogger()]
    if isinstance(container, InnerEyeContainer):
        storing_logger = StoringLogger()
        loggers.append(storing_logger)
    else:
        storing_logger = None
    # Use 32bit precision when running on CPU. Otherwise, make it depend on use_mixed_precision flag.
    precision = 32 if num_gpus == 0 else 16 if container.use_mixed_precision else 32
    # The next two flags control the settings in torch.backends.cudnn.deterministic and torch.backends.cudnn.benchmark
    # https://pytorch.org/docs/stable/notes/randomness.html
    # For the classification models, we observed only a small performance deterioration (increase in 10sec on total
    # training time of 22min) when switching to deterministic.
    if container.pl_deterministic:
        deterministic = True
        benchmark = False
    else:
        deterministic = False
        benchmark = True
    # Read out additional model-specific args here.
    # We probably want to keep essential ones like numgpu and logging.

    # If the users provides additional callbacks via get_trainer_arguments (for custom
    # containers
    callbacks = [best_checkpoint_callback, recovery_checkpoint_callback]
    if "callbacks" in kwargs:
        callbacks.append(kwargs.pop("callbacks"))
    trainer = Trainer(default_root_dir=str(container.outputs_folder),
                      deterministic=deterministic,
                      benchmark=benchmark,
                      accelerator=accelerator,
                      max_epochs=container.num_epochs,
                      num_sanity_val_steps=container.pl_num_sanity_val_steps,
                      callbacks=callbacks,
                      logger=loggers,
                      progress_bar_refresh_rate=0,  # Disable the progress bar completely
                      num_nodes=num_nodes,
                      gpus=num_gpus,
                      precision=precision,
                      sync_batchnorm=True,
                      terminate_on_nan=container.detect_anomaly,
                      resume_from_checkpoint=str(resume_from_checkpoint) if resume_from_checkpoint else None,
                      **kwargs)
    return trainer, storing_logger


def start_resource_monitor(config: OutputParams) -> ResourceMonitor:
    # initialize and start GPU monitoring
    gpu_tensorboard = config.logs_folder / "gpu_utilization"
    # Result file in CSV format should NOT live in the logs folder, the streaming upload that is
    # used for this folder might corrupt the file.
    gpu_csv = config.outputs_folder / "gpu_utilization"
    gpu_csv.mkdir(parents=True, exist_ok=True)
    logging.info(f"Starting resource monitor. GPU utilization will be written to Tensorboard in "
                 f"{gpu_tensorboard}, aggregate metrics to {gpu_csv}")
    resource_monitor = ResourceMonitor(interval_seconds=config.monitoring_interval_seconds,
                                       tensorboard_folder=gpu_tensorboard,
                                       csv_results_folder=gpu_csv)
    resource_monitor.start()
    return resource_monitor


def model_train(config: DeepLearningConfig,
                checkpoint_handler: CheckpointHandler,
                lightning_container: LightningContainer,
                num_nodes: int = 1) -> Tuple[Trainer, Optional[StoringLogger]]:
    """
    The main training loop. It creates the Pytorch model based on the configuration options passed in,
    creates a Pytorch Lightning trainer, and trains the model.
    If a checkpoint was specified, then it loads the checkpoint before resuming training.
    :param config: The arguments which specify all required information.
    :param checkpoint_handler: Checkpoint handler object to find checkpoint paths for model initialization
    :param num_nodes: The number of nodes to use in distributed training.
    :param lightning_container: A container object that holds the training data in PyTorch Lightning format
    and the model to train.
    :return: A tuple of [Trainer, StoringLogger]. Trainer is the Lightning Trainer object that was used for fitting
    the model. The StoringLogger object is returned when training an InnerEye built-in model, this is None when
    fitting other models.
    """
    # Get the path to the checkpoint to recover from
    checkpoint_path = checkpoint_handler.get_recovery_path_train()
    lightning_model = lightning_container.model

    # This reads the dataset file, and possibly sets required pre-processing objects, like one-hot encoder
    # for categorical features, that need to be available before creating the model.

    # Create the trainer object. Backup the environment variables before doing that, in case we need to run a second
    # training in the unit tests.d
    old_environ = dict(os.environ)
    seed_everything(lightning_container.get_effective_random_seed())
    trainer, storing_logger = create_lightning_trainer(lightning_container,
                                                       checkpoint_path,
                                                       num_nodes=num_nodes,
                                                       **lightning_container.get_trainer_arguments())

    logging.info(f"GLOBAL_RANK: {os.getenv('GLOBAL_RANK')}, LOCAL_RANK {os.getenv('LOCAL_RANK')}. "
                 f"trainer.global_rank: {trainer.global_rank}")
    logging.debug("Creating the PyTorch model.")
    # InnerEye models use this logger for diagnostics
    if isinstance(lightning_model, InnerEyeLightning):
        lightning_model.storing_logger = storing_logger

    resource_monitor: Optional[ResourceMonitor] = None
    # Execute some bookkeeping tasks only once if running distributed:
    if is_rank_zero():
        write_args_file(config if isinstance(config, DeepLearningConfig) else lightning_container,
                        outputs_folder=lightning_container.outputs_folder)
        logging.info(f"Model checkpoints are saved at {lightning_container.checkpoint_folder}")

        # set the random seed for all libraries
        ml_util.set_random_seed(lightning_container.get_effective_random_seed(), "Patch visualization")
        # Visualize how patches are sampled for segmentation models. This changes the random generator, but we don't
        # want training to depend on how many patients we visualized, and hence set the random seed again right after.
        if isinstance(config, SegmentationModelBase):
            with logging_section("Visualizing the effect of sampling random crops for training"):
                visualize_random_crops_for_dataset(config)

        if isinstance(lightning_model, InnerEyeLightning):
            # Print out a detailed breakdown of layers, memory consumption and time.
            # TODO antonsc: Can we do better here, and print a model summary for all models? Read the first item
            # of the dataset and do forward propagation?
            generate_and_print_model_summary(config, lightning_model.model)

        if lightning_container.monitoring_interval_seconds > 0:
            resource_monitor = start_resource_monitor(config)

    # Training loop
    logging.info("Starting training")

    trainer.fit(lightning_model, datamodule=lightning_container.get_data_module())
    trainer.logger.close()  # type: ignore
    lightning_model.close_all_loggers()
    world_size = getattr(trainer, "world_size", 0)
    is_azureml_run = not is_offline_run_context(RUN_CONTEXT)
    # Per-subject model outputs for regression models are written per rank, and need to be aggregated here.
    # Each thread per rank will come here, and upload its files to the run outputs. Rank 0 will later download them.
    if is_azureml_run and world_size > 1 and isinstance(lightning_model, ScalarLightning):
        upload_output_file_as_temp(lightning_model.train_subject_outputs_logger.csv_path, config.outputs_folder)
        upload_output_file_as_temp(lightning_model.val_subject_outputs_logger.csv_path, config.outputs_folder)
    # DDP will start multiple instances of the runner, one for each GPU. Those should terminate here after training.
    # We can now use the global_rank of the Lightining model, rather than environment variables, because DDP has set
    # all necessary properties.
    if lightning_model.global_rank != 0:
        logging.info(f"Terminating training thread with rank {lightning_model.global_rank}.")
        sys.exit()

    logging.info("Choosing the best checkpoint and removing redundant files.")
    cleanup_checkpoint_folder(lightning_container.checkpoint_folder)
    # Lightning modifies a ton of environment variables. If we first run training and then the test suite,
    # those environment variables will mislead the training runs in the test suite, and make them crash.
    # Hence, restore the original environment after training.
    os.environ.clear()
    os.environ.update(old_environ)

    if world_size and isinstance(lightning_model, ScalarLightning):
        if is_azureml_run and world_size > 1:
            # In a DDP run on the local box, all ranks will write to local disk, hence no download needed.
            # In a multi-node DDP, each rank would upload to AzureML, and rank 0 will now download all results and
            # concatenate
            for rank in range(world_size):
                for mode in [ModelExecutionMode.TRAIN, ModelExecutionMode.VAL]:
                    file = mode.value + "/" + get_subject_output_file_per_rank(rank)
                    RUN_CONTEXT.download_file(name=TEMP_PREFIX + file, output_file_path=config.outputs_folder / file)
        # Concatenate all temporary file per execution mode
        for mode in [ModelExecutionMode.TRAIN, ModelExecutionMode.VAL]:
            temp_files = (config.outputs_folder / mode.value).rglob(SUBJECT_OUTPUT_PER_RANK_PREFIX + "*")
            result_file = config.outputs_folder / mode.value / SUBJECT_METRICS_FILE_NAME
            for i, file in enumerate(temp_files):
                temp_file_contents = file.read_text()
                if i == 0:
                    # Copy the first file as-is, including the first line with the column headers
                    result_file.write_text(temp_file_contents)
                else:
                    # For all files but the first one, cut off the header line.
                    result_file.write_text(os.linesep.join(temp_file_contents.splitlines()[1:]))

<<<<<<< HEAD

    model_training_results = ModelTrainingResults(
            train_results_per_epoch=list(storing_logger.to_metrics_dicts(prefix_filter=TRAIN_PREFIX).values()) if storing_logger else list(),
            val_results_per_epoch=list(storing_logger.to_metrics_dicts(prefix_filter=VALIDATION_PREFIX).values()) if storing_logger else list(),
            train_diagnostics=lightning_model.train_diagnostics,
            val_diagnostics=lightning_model.val_diagnostics,
            optimal_temperature_scale_values_per_checkpoint_epoch=[]
        )

=======
>>>>>>> aa02a767
    logging.info("Finished training")

    # Since we have trained the model further, let the checkpoint_handler object know so it can handle
    # checkpoints correctly.
    checkpoint_handler.additional_training_done()

    # Upload visualization directory to AML run context to be able to see it in the Azure UI.
    if isinstance(config, DeepLearningConfig):
        if config.max_batch_grad_cam > 0 and config.visualization_folder.exists():
            RUN_CONTEXT.upload_folder(name=VISUALIZATION_FOLDER, path=str(config.visualization_folder))

    if resource_monitor:
        logging.info("Shutting down the resource monitor process.")
        if is_azureml_run:
            for gpu_name, metrics_per_gpu in resource_monitor.read_aggregate_metrics().items():
                # Log as a table, with GPU being the first column
                RUN_CONTEXT.log_row("GPU utilization", GPU=gpu_name, **metrics_per_gpu)
        resource_monitor.kill()

    return trainer, storing_logger<|MERGE_RESOLUTION|>--- conflicted
+++ resolved
@@ -284,18 +284,6 @@
                     # For all files but the first one, cut off the header line.
                     result_file.write_text(os.linesep.join(temp_file_contents.splitlines()[1:]))
 
-<<<<<<< HEAD
-
-    model_training_results = ModelTrainingResults(
-            train_results_per_epoch=list(storing_logger.to_metrics_dicts(prefix_filter=TRAIN_PREFIX).values()) if storing_logger else list(),
-            val_results_per_epoch=list(storing_logger.to_metrics_dicts(prefix_filter=VALIDATION_PREFIX).values()) if storing_logger else list(),
-            train_diagnostics=lightning_model.train_diagnostics,
-            val_diagnostics=lightning_model.val_diagnostics,
-            optimal_temperature_scale_values_per_checkpoint_epoch=[]
-        )
-
-=======
->>>>>>> aa02a767
     logging.info("Finished training")
 
     # Since we have trained the model further, let the checkpoint_handler object know so it can handle
